"""
Base classes used throughout the library.
"""
import abc


class Estimator:

    def __str__(self):
        return self.__class__.__name__


class Regressor(Estimator):
    """A regressor."""

    @abc.abstractmethod
    def fit_one(self, x: dict, y: float):
        """Fits to a set of features ``x`` and a real-valued target ``y``.

        Parameters:
            x (dict)
            y (float)

        Returns:
            self: object

        """

    @abc.abstractmethod
    def predict_one(self, x: dict) -> float:
        """Predicts the target value of a set of features ``x``

        Parameters:
            x (dict)

        Returns:
            float: The prediction.

        """


class Classifier(Estimator):

    @abc.abstractmethod
    def fit_one(self, x: dict, y: bool):
        """Fits to a set of features ``x`` and a boolean target ``y``.

        Parameters:
            x (dict)
            y (bool)

        Returns:
            self

        """

    @abc.abstractmethod
    def predict_proba_one(self, x: dict) -> dict:
        """Predicts the probability output of a set of features ``x``

        Parameters:
            x (dict)

        Returns:
            dict

        """

    def predict_one(self, x: dict) -> bool:
        """Predicts the target value of a set of features ``x``

        Parameters:
            x (dict)

        Returns:
            bool

        """
        y_pred = self.predict_proba_one(x)
        if y_pred:
            return max(self.predict_proba_one(x), key=y_pred.get)
        return None


class BinaryClassifier(Classifier):
    """A binary classifier."""


class MultiClassifier(BinaryClassifier):
    """A multi-class classifier."""


class Transformer(Estimator):
    """A transformer."""

    def fit_one(self, x: dict, y=None) -> dict:
<<<<<<< HEAD
        """Fits to a set of features ``x `` and an optinal target ``y``.
=======
        """Fits to a set of features ``x`` and an optinal target ``y``.
>>>>>>> 97b8d64c

        A lot of transformers don't actually have to do anything during the ``fit_one`` step
        because they are stateless. For this reason the default behavior of this function is to do
        nothing. Transformers that do however do something during the ``fit_one`` can override this
        method.

        Parameters:
            x (dict)
            y (optional)

        Returns:
            self

        """
        return self

    @abc.abstractmethod
    def transform_one(self, x: dict) -> dict:
        """Transforms a set of features ``x``

        Parameters:
            x (dict)

        Returns:
            dict

        """

    @property
    def is_supervised(self) -> bool:
        """Indicates if the transformer uses the target ``y`` or not.

        Supervised transformers have to be handled differently from unsupervised transformers in an
        online setting. This is especially true for target encoding where leakage can easily occur.
        Most transformers are unsupervised and so this property returns by default ``False``.
        Transformers that are supervised must override this property in their definition.

        """
        return False

    def __or__(self, other):
        """Merges with another Transformer into a Pipeline."""
        from . import compose
        if isinstance(other, compose.Pipeline):
            return other.__ror__(self)
        return compose.Pipeline([self, other])

    def __ror__(self, other):
        """Merges with another Transformer into a Pipeline."""
        from . import compose
        if isinstance(other, compose.Pipeline):
            return other.__or__(self)
        return compose.Pipeline([other, self])

    def __add__(self, other):
        """Merges with another Transformer into a TransformerUnion."""
        from . import compose
        if isinstance(other, compose.TransformerUnion):
            return other.__add__(self)
        return compose.TransformerUnion([self, other])

    def __radd__(self, other):
        """Merges with another Transformer into a TransformerUnion."""
        from . import compose
        if isinstance(other, compose.TransformerUnion):
            return other.__add__(self)
        return compose.TransformerUnion([other, self])


class Clusterer(Estimator):
    """A clusterer."""

    @abc.abstractmethod
    def fit_one(self, x: dict, y=None) -> int:
        """Fits to a set of features ``x``.

        Parameters:
            x (dict)
            y: Not used, only present for API consistency.

        Returns:
            self

        """

    @abc.abstractmethod
    def predict_one(self, x: dict) -> int:
        """Predicts the cluster number of a set of features ``x``

        Parameters:
            x (dict)

        Returns:
            int

        """<|MERGE_RESOLUTION|>--- conflicted
+++ resolved
@@ -94,11 +94,7 @@
     """A transformer."""
 
     def fit_one(self, x: dict, y=None) -> dict:
-<<<<<<< HEAD
-        """Fits to a set of features ``x `` and an optinal target ``y``.
-=======
         """Fits to a set of features ``x`` and an optinal target ``y``.
->>>>>>> 97b8d64c
 
         A lot of transformers don't actually have to do anything during the ``fit_one`` step
         because they are stateless. For this reason the default behavior of this function is to do
