--- conflicted
+++ resolved
@@ -541,18 +541,12 @@
             # Use all features
             x_subset = x
 
-<<<<<<< HEAD
         # TODO Find a way to verify if the model natively supports sample_weight
         try:
-            self.model.learn_one(x=x_subset, y=y, w=sample_weight, **kwargs)
+            self.model.learn_one(x=x_subset, y=y, w=w, **kwargs)
         except:
-            for _ in range(int(sample_weight)):
+            for _ in range(int(w)):
                 self.model.learn_one(x=x_subset, y=y, **kwargs)
-=======
-        # TODO Find a way to verify if the model natively supports sample_weight (w)
-        for _ in range(int(w)):
-            self.model.learn_one(x=x_subset, y=y, **kwargs)
->>>>>>> 1c98e9e5
 
         if self._background_learner:
             # Train the background learner
@@ -849,18 +843,12 @@
             # Use all features
             x_subset = x
 
-<<<<<<< HEAD
         # TODO Find a way to verify if the model natively supports sample_weight
         try:
-            self.model.learn_one(x=x_subset, y=y, w=sample_weight, **kwargs)
+            self.model.learn_one(x=x_subset, y=y, w=w, **kwargs)
         except:
-            for _ in range(int(sample_weight)):
+            for _ in range(int(w)):
                 self.model.learn_one(x=x_subset, y=y, **kwargs)
-=======
-        # TODO Find a way to verify if the model natively supports sample_weight (w)
-        for _ in range(int(w)):
-            self.model.learn_one(x=x_subset, y=y, **kwargs)
->>>>>>> 1c98e9e5
 
         # Drift detection input
         y_pred = self.model.predict_one(x_subset)
