--- conflicted
+++ resolved
@@ -1,8 +1,117 @@
-<<<<<<< HEAD
+# from __future__ import annotations
+#
+# import collections
+# import functools
+#
+# from ..utils import BranchFactory
+# from .base import Splitter
+#
+#
+# class NominalSplitterClassif(Splitter):
+#     """Splitter utilized to monitor nominal features in classification tasks.
+#
+#     As the monitored feature is nominal, it already has well-defined partitions. Hence,
+#     this splitter uses dictionary structures to keep class counts for each incoming category.
+#     """
+#
+#     def __init__(self):
+#         super().__init__()
+#         self._total_weight_observed = 0.0
+#         self._missing_weight_observed = 0.0
+#         self._att_dist_per_class = collections.defaultdict(
+#             functools.partial(collections.defaultdict, float)
+#         )
+#         self._att_values = set()
+#
+#     @property
+#     def is_numeric(self):
+#         return False
+#
+#     def update(self, att_val, target_val, sample_weight):
+#         if att_val is None:
+#             self._missing_weight_observed += sample_weight
+#         else:
+#             self._att_values.add(att_val)
+#             self._att_dist_per_class[target_val][att_val] += sample_weight
+#
+#         self._total_weight_observed += sample_weight
+#
+#     def cond_proba(self, att_val, target_val):
+#         class_dist = self._att_dist_per_class[target_val]
+#         value = class_dist[att_val]
+#         try:
+#             return value / sum(class_dist.values())
+#         except ZeroDivisionError:
+#             return 0.0
+#
+#     def best_evaluated_split_suggestion(self, criterion, pre_split_dist, att_idx, binary_only):
+#         best_suggestion = BranchFactory()
+#
+#         if not binary_only:
+#             post_split_dist = self._class_dist_from_multiway_split()
+#             merit = criterion.merit_of_split(pre_split_dist, post_split_dist)
+#
+#             best_suggestion = BranchFactory(
+#                 merit,
+#                 att_idx,
+#                 sorted(self._att_values),
+#                 post_split_dist,
+#                 numerical_feature=False,
+#                 multiway_split=True,
+#             )
+#
+#             # For performance improvements.
+#             # _class_dist_from_binary split is extremely slow for high cardinality attributes
+#             return best_suggestion
+#
+#         for att_val in self._att_values:
+#             post_split_dist = self._class_dist_from_binary_split(att_val)
+#             merit = criterion.merit_of_split(pre_split_dist, post_split_dist)
+#             if best_suggestion is None or merit > best_suggestion.merit:
+#                 best_suggestion = BranchFactory(
+#                     merit,
+#                     att_idx,
+#                     att_val,
+#                     post_split_dist,
+#                     numerical_feature=False,
+#                     multiway_split=False,
+#                 )
+#
+#         return best_suggestion
+#
+#     def _class_dist_from_multiway_split(self):
+#         resulting_dist = {}
+#         for class_val, att_dist in self._att_dist_per_class.items():
+#             for att_val, weight in att_dist.items():
+#                 if att_val not in resulting_dist:
+#                     resulting_dist[att_val] = {}
+#                 if class_val not in resulting_dist[att_val]:
+#                     resulting_dist[att_val][class_val] = 0.0
+#                 resulting_dist[att_val][class_val] += weight
+#
+#         sorted_keys = sorted(resulting_dist.keys())
+#         distributions = [dict(sorted(resulting_dist[k].items())) for k in sorted_keys]
+#         return distributions
+#
+#     def _class_dist_from_binary_split(self, val_idx):
+#         equal_dist = {}
+#         not_equal_dist = {}
+#         for class_val, att_dist in self._att_dist_per_class.items():
+#             for att_val, weight in att_dist.items():
+#                 if att_val == val_idx:
+#                     if class_val not in equal_dist:
+#                         equal_dist[class_val] = 0.0
+#                     equal_dist[class_val] += weight
+#                 else:
+#                     if class_val not in not_equal_dist:
+#                         not_equal_dist[class_val] = 0.0
+#                     not_equal_dist[class_val] += weight
+#         return [equal_dist, not_equal_dist]
+
+
 from __future__ import annotations
 
 import collections
-import functools
 
 from ..utils import BranchFactory
 from .base import Splitter
@@ -19,26 +128,32 @@
         super().__init__()
         self._total_weight_observed = 0.0
         self._missing_weight_observed = 0.0
-        self._att_dist_per_class = collections.defaultdict(
-            functools.partial(collections.defaultdict, float)
-        )
+        self._att_dist_per_class = collections.defaultdict(dict)
         self._att_values = set()
 
     @property
     def is_numeric(self):
         return False
 
-    def update(self, att_val, target_val, sample_weight):
+    def update(self, att_val, target_val, w):
         if att_val is None:
-            self._missing_weight_observed += sample_weight
+            self._missing_weight_observed += w
         else:
             self._att_values.add(att_val)
-            self._att_dist_per_class[target_val][att_val] += sample_weight
-
-        self._total_weight_observed += sample_weight
+
+            try:
+                self._att_dist_per_class[target_val][att_val] += w
+            except KeyError:
+                self._att_dist_per_class[target_val][att_val] = w
+
+        self._total_weight_observed += w
 
     def cond_proba(self, att_val, target_val):
         class_dist = self._att_dist_per_class[target_val]
+
+        if att_val not in class_dist:
+            return 0.0
+
         value = class_dist[att_val]
         try:
             return value / sum(class_dist.values())
@@ -60,10 +175,6 @@
                 numerical_feature=False,
                 multiway_split=True,
             )
-
-            # For performance improvements.
-            # _class_dist_from_binary split is extremely slow for high cardinality attributes
-            return best_suggestion
 
         for att_val in self._att_values:
             post_split_dist = self._class_dist_from_binary_split(att_val)
@@ -107,116 +218,4 @@
                     if class_val not in not_equal_dist:
                         not_equal_dist[class_val] = 0.0
                     not_equal_dist[class_val] += weight
-        return [equal_dist, not_equal_dist]
-=======
-from __future__ import annotations
-
-import collections
-
-from ..utils import BranchFactory
-from .base import Splitter
-
-
-class NominalSplitterClassif(Splitter):
-    """Splitter utilized to monitor nominal features in classification tasks.
-
-    As the monitored feature is nominal, it already has well-defined partitions. Hence,
-    this splitter uses dictionary structures to keep class counts for each incoming category.
-    """
-
-    def __init__(self):
-        super().__init__()
-        self._total_weight_observed = 0.0
-        self._missing_weight_observed = 0.0
-        self._att_dist_per_class = collections.defaultdict(dict)
-        self._att_values = set()
-
-    @property
-    def is_numeric(self):
-        return False
-
-    def update(self, att_val, target_val, w):
-        if att_val is None:
-            self._missing_weight_observed += w
-        else:
-            self._att_values.add(att_val)
-
-            try:
-                self._att_dist_per_class[target_val][att_val] += w
-            except KeyError:
-                self._att_dist_per_class[target_val][att_val] = w
-
-        self._total_weight_observed += w
-
-    def cond_proba(self, att_val, target_val):
-        class_dist = self._att_dist_per_class[target_val]
-
-        if att_val not in class_dist:
-            return 0.0
-
-        value = class_dist[att_val]
-        try:
-            return value / sum(class_dist.values())
-        except ZeroDivisionError:
-            return 0.0
-
-    def best_evaluated_split_suggestion(self, criterion, pre_split_dist, att_idx, binary_only):
-        best_suggestion = BranchFactory()
-
-        if not binary_only:
-            post_split_dist = self._class_dist_from_multiway_split()
-            merit = criterion.merit_of_split(pre_split_dist, post_split_dist)
-
-            best_suggestion = BranchFactory(
-                merit,
-                att_idx,
-                sorted(self._att_values),
-                post_split_dist,
-                numerical_feature=False,
-                multiway_split=True,
-            )
-
-        for att_val in self._att_values:
-            post_split_dist = self._class_dist_from_binary_split(att_val)
-            merit = criterion.merit_of_split(pre_split_dist, post_split_dist)
-            if best_suggestion is None or merit > best_suggestion.merit:
-                best_suggestion = BranchFactory(
-                    merit,
-                    att_idx,
-                    att_val,
-                    post_split_dist,
-                    numerical_feature=False,
-                    multiway_split=False,
-                )
-
-        return best_suggestion
-
-    def _class_dist_from_multiway_split(self):
-        resulting_dist = {}
-        for class_val, att_dist in self._att_dist_per_class.items():
-            for att_val, weight in att_dist.items():
-                if att_val not in resulting_dist:
-                    resulting_dist[att_val] = {}
-                if class_val not in resulting_dist[att_val]:
-                    resulting_dist[att_val][class_val] = 0.0
-                resulting_dist[att_val][class_val] += weight
-
-        sorted_keys = sorted(resulting_dist.keys())
-        distributions = [dict(sorted(resulting_dist[k].items())) for k in sorted_keys]
-        return distributions
-
-    def _class_dist_from_binary_split(self, val_idx):
-        equal_dist = {}
-        not_equal_dist = {}
-        for class_val, att_dist in self._att_dist_per_class.items():
-            for att_val, weight in att_dist.items():
-                if att_val == val_idx:
-                    if class_val not in equal_dist:
-                        equal_dist[class_val] = 0.0
-                    equal_dist[class_val] += weight
-                else:
-                    if class_val not in not_equal_dist:
-                        not_equal_dist[class_val] = 0.0
-                    not_equal_dist[class_val] += weight
-        return [equal_dist, not_equal_dist]
->>>>>>> 1c98e9e5
+        return [equal_dist, not_equal_dist]